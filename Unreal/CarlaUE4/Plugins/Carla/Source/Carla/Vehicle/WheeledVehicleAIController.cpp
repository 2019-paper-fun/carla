// Copyright (c) 2017 Computer Vision Center (CVC) at the Universitat Autonoma
// de Barcelona (UAB).
//
// This work is licensed under the terms of the MIT license.
// For a copy, see <https://opensource.org/licenses/MIT>.

#include "Carla.h"
#include "WheeledVehicleAIController.h"

#include "MapGen/RoadMap.h"
#include "Vehicle/CarlaWheeledVehicle.h"

#include "EngineUtils.h"
#include "GameFramework/Pawn.h"

// =============================================================================
// -- Static local methods -----------------------------------------------------
// =============================================================================

static bool RayTrace(const AActor &Actor, const FVector &Start, const FVector &End) {
  FHitResult OutHit;
  static FName TraceTag = FName(TEXT("VehicleTrace"));
  FCollisionQueryParams CollisionParams(TraceTag, true);
  CollisionParams.AddIgnoredActor(&Actor);

  const bool Success = Actor.GetWorld()->LineTraceSingleByObjectType(
        OutHit,
        Start,
        End,
        FCollisionObjectQueryParams(FCollisionObjectQueryParams::AllDynamicObjects),
        CollisionParams);

  return Success && OutHit.bBlockingHit;
}

static bool IsThereAnObstacleAhead(
    const ACarlaWheeledVehicle &Vehicle,
    const float Speed,
    const FVector &Direction)
{
  const auto ForwardVector = Vehicle.GetVehicleOrientation();
  const auto VehicleBounds = Vehicle.GetVehicleBoundingBoxExtent();

  const float Distance = std::max(50.0f, Speed * Speed); // why?

  const FVector StartCenter = Vehicle.GetActorLocation() + (ForwardVector * (250.0f + VehicleBounds.X / 2.0f)) + FVector(0.0f, 0.0f, 50.0f);
  const FVector EndCenter = StartCenter + Direction * (Distance + VehicleBounds.X / 2.0f);

  const FVector StartRight = StartCenter + (FVector(ForwardVector.Y, -ForwardVector.X, ForwardVector.Z) * 100.0f);
  const FVector EndRight = StartRight + Direction * (Distance + VehicleBounds.X / 2.0f);

  const FVector StartLeft = StartCenter + (FVector(-ForwardVector.Y, ForwardVector.X, ForwardVector.Z) * 100.0f);
  const FVector EndLeft = StartLeft + Direction * (Distance + VehicleBounds.X / 2.0f);

  return
      RayTrace(Vehicle, StartCenter, EndCenter) ||
      RayTrace(Vehicle, StartRight, EndRight) ||
      RayTrace(Vehicle, StartLeft, EndLeft);
}

template <typename T>
static void ClearQueue(std::queue<T> &Queue)
{
  std::queue<T> EmptyQueue;
  Queue.swap(EmptyQueue);
}

// =============================================================================
// -- Constructor and destructor -----------------------------------------------
// =============================================================================

AWheeledVehicleAIController::AWheeledVehicleAIController(const FObjectInitializer& ObjectInitializer) :
  Super(ObjectInitializer)
{
  RandomEngine = CreateDefaultSubobject<URandomEngine>(TEXT("RandomEngine"));

  PrimaryActorTick.bCanEverTick = true;
  PrimaryActorTick.TickGroup = TG_PrePhysics;
}

AWheeledVehicleAIController::~AWheeledVehicleAIController() {}

// =============================================================================
// -- APlayerController --------------------------------------------------------
// =============================================================================

void AWheeledVehicleAIController::Possess(APawn *aPawn)
{
  Super::Possess(aPawn);
  /*if (IsPossessingAVehicle()) 
   *{
    UE_LOG(LogCarla, Error, TEXT("Controller already possessing a vehicle!"));
    return;
  }*/
  Vehicle = Cast<ACarlaWheeledVehicle>(aPawn);
  if (IsValid(Vehicle))
  {
    MaximumSteerAngle = Vehicle->GetMaximumSteerAngle();
    check(MaximumSteerAngle > 0.0f);
    ConfigureAutopilot(bAutopilotEnabled);
  }
  else 
  {
    bAutopilotEnabled = false;
    Vehicle = nullptr;
  }
}

void AWheeledVehicleAIController::Tick(const float DeltaTime)
{
  Super::Tick(DeltaTime);

  TickAutopilotController();

  if (bAutopilotEnabled) 
  {
    Vehicle->ApplyVehicleControl(AutopilotControl);
  }
}


// =============================================================================
// -- Autopilot ----------------------------------------------------------------
// =============================================================================

void AWheeledVehicleAIController::ConfigureAutopilot(const bool Enable)
{ 
  if (!Vehicle)
  {
    bAutopilotEnabled = false;
    return;
  }
  bAutopilotEnabled = Enable;
  
  // Reset state.
  Vehicle->SetSteeringInput(0.0f);
  Vehicle->SetThrottleInput(0.0f);
  Vehicle->SetBrakeInput(0.0f);
  Vehicle->SetReverse(false);
  Vehicle->SetHandbrakeInput(false);
  TrafficLightState = ETrafficLightState::Green;
  ClearQueue(TargetLocations);
  Vehicle->SetAIVehicleState(
      bAutopilotEnabled ?
          ECarlaWheeledVehicleState::FreeDriving :
          ECarlaWheeledVehicleState::AutopilotOff);
}

// =============================================================================
// -- Traffic ------------------------------------------------------------------
// =============================================================================

void AWheeledVehicleAIController::SetFixedRoute(
    const TArray<FVector> &Locations,
    const bool bOverwriteCurrent)
{
  if (bOverwriteCurrent) 
  {
    ClearQueue(TargetLocations);
  }

  for (auto &Location : Locations) 
  {
    TargetLocations.emplace(Location);
  }
}

// =============================================================================
// -- AI -----------------------------------------------------------------------
// =============================================================================

void AWheeledVehicleAIController::TickAutopilotController()
{
#if WITH_EDITOR
  if (!IsValid(Vehicle))
  { // This happens in simulation mode in editor.
    bAutopilotEnabled = false;
    return;
  }
#endif // WITH_EDITOR
  if(!IsValid(Vehicle))
  {
    //current pawn is not a vehicle
    return;
  }

  if (RoadMap == nullptr) 
  {
    UE_LOG(LogCarla, Error, TEXT("Controller doesn't have a road map!"));
    return;
  }

  FVector Direction;

  float Steering;
  if (!TargetLocations.empty()) 
  {
    Steering = GoToNextTargetLocation(Direction);
  } 
  else 
  {
    Steering = CalcStreeringValue(Direction);
  }

  // Speed in km/h.
  const auto Speed = Vehicle->GetVehicleForwardSpeed() * 0.036f;

  float Throttle;
  if (TrafficLightState != ETrafficLightState::Green) 
  {
    Vehicle->SetAIVehicleState(ECarlaWheeledVehicleState::WaitingForRedLight);
    Throttle = Stop(Speed);
  } 
  else if (IsThereAnObstacleAhead(*Vehicle, Speed, Direction)) 
  {
    Vehicle->SetAIVehicleState(ECarlaWheeledVehicleState::ObstacleAhead);
    Throttle = Stop(Speed);
  } 
  else 
  {
    Throttle = Move(Speed);
  }

  if (Throttle < 0.001f) 
  {
    AutopilotControl.Brake = 1.0f;
    AutopilotControl.Throttle = 0.0f;
  } 
  else 
  {
    AutopilotControl.Brake = 0.0f;
    AutopilotControl.Throttle = Throttle;
  }
  AutopilotControl.Steer = Steering;
}

float AWheeledVehicleAIController::GoToNextTargetLocation(FVector &Direction)
{
<<<<<<< HEAD
  APawn* pawn = GetPawn();
  if (!Vehicle||!pawn) return 0.0f;
  const auto &CurrentLocation = Vehicle->GetActorLocation();
  const auto Target = [&]()
  {
=======
  // Get middle point between the two front wheels.
  const auto CurrentLocation = [&](){
    const auto &Wheels = Vehicle->GetVehicleMovementComponent()->Wheels;
    check((Wheels.Num() > 1) && (Wheels[0u] != nullptr) && (Wheels[1u] != nullptr));
    return (Wheels[0u]->Location + Wheels[1u]->Location) / 2.0f;
  }();

  const auto Target = [&](){
>>>>>>> d050f3a4
    const auto &Result = TargetLocations.front();
    return FVector{Result.X, Result.Y, CurrentLocation.Z};
  }();

  if (Target.Equals(CurrentLocation, 80.0f)) 
  {
    TargetLocations.pop();
    if (!TargetLocations.empty()) 
    {
      return GoToNextTargetLocation(Direction);
    } 
    else 
    {
      return CalcStreeringValue(Direction);
    }
  }

  Direction = (Target - CurrentLocation).GetSafeNormal();

  const FVector &Forward = pawn->GetActorForwardVector();

  float dirAngle = Direction.UnitCartesianToSpherical().Y;
  float actorAngle = Forward.UnitCartesianToSpherical().Y;

  dirAngle *= (180.0f / PI);
  actorAngle *= (180.0 / PI);

  float angle = dirAngle - actorAngle;

  if (angle > 180.0f)
  {
      angle -= 360.0f;
  } 
  else 
  {
    if (angle < -180.0f) 
    {
      angle += 360.0f;
    }
  }

  float Steering = 0.0f;
  if (angle < -MaximumSteerAngle) 
  {
    Steering = -1.0f;
  } 
  else 
  {
      if (angle > MaximumSteerAngle)
      {
        Steering = 1.0f;
      }
      else 
      {
        Steering += angle / MaximumSteerAngle;
      }
  }

  Vehicle->SetAIVehicleState(ECarlaWheeledVehicleState::FollowingFixedRoute);
  return Steering;
}

float AWheeledVehicleAIController::CalcStreeringValue(FVector &direction)
{
  APawn* pawn = GetPawn();
  if(!Vehicle||!pawn) return 0.0f;
  float steering = 0;
  FVector BoxExtent = Vehicle->GetVehicleBoundingBoxExtent();
  FVector forward = Vehicle->GetActorForwardVector();

  FVector leftSensorPosition(BoxExtent.X / 2.0f, -(BoxExtent.Y / 2.0f) - 100.0f, 0.0f);

  float forwardMagnitude = BoxExtent.X / 2.0f;

  float Magnitude = (float) sqrt(pow((double) leftSensorPosition.X, 2.0) + pow((double) leftSensorPosition.Y, 2.0));

  //same for the right and left
  float offset = FGenericPlatformMath::Acos(forwardMagnitude / Magnitude);

  float actorAngle = forward.UnitCartesianToSpherical().Y;

  float sinR = FGenericPlatformMath::Sin(actorAngle + offset);
  float cosR = FGenericPlatformMath::Cos(actorAngle + offset);

  float sinL = FGenericPlatformMath::Sin(actorAngle - offset);
  float cosL = FGenericPlatformMath::Cos(actorAngle - offset);

  FVector rightSensorPosition(cosR * Magnitude, sinR * Magnitude, 0.0f);

  leftSensorPosition.Y = sinL * Magnitude;
  leftSensorPosition.X = cosL * Magnitude;
  
  if (pawn != Vehicle||pawn==nullptr) return 0.0f;
  FVector rightPositon = pawn->GetActorLocation() + FVector(rightSensorPosition.X, rightSensorPosition.Y, 0.0f);
  FVector leftPosition = pawn->GetActorLocation() + FVector(leftSensorPosition.X, leftSensorPosition.Y, 0.0f);

  FRoadMapPixelData rightRoadData = RoadMap->GetDataAt(rightPositon);
  if (!rightRoadData.IsRoad()) { steering -= 0.2f;}

  FRoadMapPixelData leftRoadData = RoadMap->GetDataAt(leftPosition);
  if (!leftRoadData.IsRoad()) { steering += 0.2f;}

  FRoadMapPixelData roadData = RoadMap->GetDataAt(pawn->GetActorLocation());
  if (!roadData.IsRoad()) 
  {
    steering = -1;
  } 
  else 
  {
    if (roadData.HasDirection()) 
    {
      direction = roadData.GetDirection();
      FVector right = rightRoadData.GetDirection();
      FVector left = leftRoadData.GetDirection();
      
      forward.Z = 0.0f;
      
      float dirAngle = direction.UnitCartesianToSpherical().Y;
      float rightAngle = right.UnitCartesianToSpherical().Y;
      float leftAngle = left.UnitCartesianToSpherical().Y;
      
      dirAngle *= (180.0f / PI);
      rightAngle *= (180.0 / PI);
      leftAngle *= (180.0 / PI);
      actorAngle *= (180.0 / PI);
      
      float min = dirAngle - 90.0f;
      if (min < -180.0f)
      {
        min = 180.0f + (min + 180.0f);
      }
      
      float max = dirAngle + 90.0f;
      if (max > 180.0f)
      {
        max = -180.0f + (max - 180.0f);
      }
      
      if (dirAngle < -90.0 || dirAngle > 90.0) {
        if (rightAngle < min && rightAngle > max)
        {
          steering -= 0.2f;
        }
        if (leftAngle < min && leftAngle > max)
        {
          steering += 0.2f;
        }
      } else {
        if (rightAngle < min || rightAngle > max)
        {
          steering -= 0.2f;
        }
        if (leftAngle < min || leftAngle > max)
        {
          steering += 0.2f;
        }
      }
      
      float angle = dirAngle - actorAngle;
      
      if (angle > 180.0f)
      {
        angle -= 360.0f;
      }
      else 
      {
        if (angle < -180.0f) 
        {
          angle += 360.0f;
        }
      }
      
      if (angle < -MaximumSteerAngle) 
      {
        steering = -1.0f;
      } else
      {
        if (angle > MaximumSteerAngle) 
        {
          steering = 1.0f;
        } 
        else 
        {
          steering += angle / MaximumSteerAngle;
        }
      }
    }
  }

  Vehicle->SetAIVehicleState(ECarlaWheeledVehicleState::FreeDriving);
  return steering;
}

float AWheeledVehicleAIController::Stop(const float Speed) 
{
  return (Speed >= 1.0f ? -Speed / SpeedLimit : 0.0f);
}

float AWheeledVehicleAIController::Move(const float Speed) 
{
  if (Speed >= SpeedLimit) 
  {
    return Stop(Speed);
  } 
  else 
  {
    if (Speed >= SpeedLimit - 10.0f) 
    {
      return 0.5f;
    }
    else {
      return 1.0f;
    }
  }
}<|MERGE_RESOLUTION|>--- conflicted
+++ resolved
@@ -12,6 +12,7 @@
 
 #include "EngineUtils.h"
 #include "GameFramework/Pawn.h"
+#include "WheeledVehicleMovementComponent.h"
 
 // =============================================================================
 // -- Static local methods -----------------------------------------------------
@@ -236,26 +237,21 @@
 
 float AWheeledVehicleAIController::GoToNextTargetLocation(FVector &Direction)
 {
-<<<<<<< HEAD
   APawn* pawn = GetPawn();
   if (!Vehicle||!pawn) return 0.0f;
-  const auto &CurrentLocation = Vehicle->GetActorLocation();
-  const auto Target = [&]()
-  {
-=======
-  // Get middle point between the two front wheels.
   const auto CurrentLocation = [&](){
     const auto &Wheels = Vehicle->GetVehicleMovementComponent()->Wheels;
     check((Wheels.Num() > 1) && (Wheels[0u] != nullptr) && (Wheels[1u] != nullptr));
     return (Wheels[0u]->Location + Wheels[1u]->Location) / 2.0f;
   }();
 
-  const auto Target = [&](){
->>>>>>> d050f3a4
+  const auto Target = [&]()
+  {
+    // Get middle point between the two front wheels.
     const auto &Result = TargetLocations.front();
     return FVector{Result.X, Result.Y, CurrentLocation.Z};
   }();
-
+  
   if (Target.Equals(CurrentLocation, 80.0f)) 
   {
     TargetLocations.pop();
