// Copyright (c) 2017 Computer Vision Center (CVC) at the Universitat Autonoma
// de Barcelona (UAB).
//
// This work is licensed under the terms of the MIT license.
// For a copy, see <https://opensource.org/licenses/MIT>.

#pragma once

#include "carla/Memory.h"
#include "carla/NonCopyable.h"
#include "carla/Optional.h"
#include "carla/road/element/Waypoint.h"
#include "carla/road/MapData.h"

namespace carla {
namespace road {

  class Map
    : public EnableSharedFromThis<Map>,
      private MovableNonCopyable {

  public:

    Map(MapData m)
      : _data(std::move(m)) {}

    element::Waypoint GetClosestWaypointOnRoad(const geom::Location &) const;

    Optional<element::Waypoint> GetWaypoint(const geom::Location &) const;

<<<<<<< HEAD
    Map(MapData m)
      : _data(std::move(m)) {}
=======
    const MapData &GetData() const;
>>>>>>> ee1eebe0

  private:

    MapData _data;
  };

} // namespace road
} // namespace carla<|MERGE_RESOLUTION|>--- conflicted
+++ resolved
@@ -28,12 +28,7 @@
 
     Optional<element::Waypoint> GetWaypoint(const geom::Location &) const;
 
-<<<<<<< HEAD
-    Map(MapData m)
-      : _data(std::move(m)) {}
-=======
     const MapData &GetData() const;
->>>>>>> ee1eebe0
 
   private:
 
